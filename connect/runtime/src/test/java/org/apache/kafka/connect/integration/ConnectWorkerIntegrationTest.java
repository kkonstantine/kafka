--- conflicted
+++ resolved
@@ -107,11 +107,7 @@
         // create test topic
         connect.kafka().createTopic(TOPIC_NAME, NUM_TOPIC_PARTITIONS);
 
-<<<<<<< HEAD
         // set up props for the source connector
-=======
-        // setup up props for the source connector
->>>>>>> 0161cc5b
         Map<String, String> props = defaultSourceConnectorProps(TOPIC_NAME);
 
         connect.assertions().assertAtLeastNumWorkersAreUp(NUM_WORKERS,
@@ -196,11 +192,7 @@
         // create test topic
         connect.kafka().createTopic(TOPIC_NAME, NUM_TOPIC_PARTITIONS);
 
-<<<<<<< HEAD
         // set up props for the source connector
-=======
-        // setup up props for the source connector
->>>>>>> 0161cc5b
         Map<String, String> props = defaultSourceConnectorProps(TOPIC_NAME);
 
         connect.assertions().assertAtLeastNumWorkersAreUp(NUM_WORKERS,
@@ -236,7 +228,6 @@
                 "Connector tasks did not start in time.");
     }
 
-<<<<<<< HEAD
     /**
      * Verify that the number of tasks listed in the REST API is updated correctly after changes to
      * the "tasks.max" connector configuration.
@@ -276,8 +267,6 @@
                 decreasedNumTasks, "Connector task statuses did not update in time.");
     }
 
-=======
->>>>>>> 0161cc5b
     private Map<String, String> defaultSourceConnectorProps(String topic) {
         // setup up props for the source connector
         Map<String, String> props = new HashMap<>();
@@ -292,8 +281,4 @@
         props.put(DEFAULT_TOPIC_CREATION_PREFIX + PARTITIONS_CONFIG, String.valueOf(1));
         return props;
     }
-<<<<<<< HEAD
-
-=======
->>>>>>> 0161cc5b
 }